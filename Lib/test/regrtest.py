#! /usr/bin/env python3

"""
Script to run Python regression tests.

Run this script with -h or --help for documentation.
"""

# We import importlib *ASAP* in order to test #15386
import importlib

import os
import sys
<<<<<<< HEAD
from test.libregrtest import main
=======
import sysconfig
import tempfile
import time
import traceback
import unittest
import warnings
from inspect import isabstract

try:
    import threading
except ImportError:
    threading = None
try:
    import _multiprocessing, multiprocessing.process
except ImportError:
    multiprocessing = None


# Some times __path__ and __file__ are not absolute (e.g. while running from
# Lib/) and, if we change the CWD to run the tests in a temporary dir, some
# imports might fail.  This affects only the modules imported before os.chdir().
# These modules are searched first in sys.path[0] (so '' -- the CWD) and if
# they are found in the CWD their __file__ and __path__ will be relative (this
# happens before the chdir).  All the modules imported after the chdir, are
# not found in the CWD, and since the other paths in sys.path[1:] are absolute
# (site.py absolutize them), the __file__ and __path__ will be absolute too.
# Therefore it is necessary to absolutize manually the __file__ and __path__ of
# the packages to prevent later imports to fail when the CWD is different.
for module in sys.modules.values():
    if hasattr(module, '__path__'):
        module.__path__ = [os.path.abspath(path) for path in module.__path__]
    if hasattr(module, '__file__'):
        module.__file__ = os.path.abspath(module.__file__)


# MacOSX (a.k.a. Darwin) has a default stack size that is too small
# for deeply recursive regular expressions.  We see this as crashes in
# the Python test suite when running test_re.py and test_sre.py.  The
# fix is to set the stack limit to 2048.
# This approach may also be useful for other Unixy platforms that
# suffer from small default stack limits.
if sys.platform == 'darwin':
    try:
        import resource
    except ImportError:
        pass
    else:
        soft, hard = resource.getrlimit(resource.RLIMIT_STACK)
        newsoft = min(hard, max(soft, 1024*2048))
        resource.setrlimit(resource.RLIMIT_STACK, (newsoft, hard))

# Test result constants.
PASSED = 1
FAILED = 0
ENV_CHANGED = -1
SKIPPED = -2
RESOURCE_DENIED = -3
INTERRUPTED = -4
CHILD_ERROR = -5   # error in a child process

from test import support

RESOURCE_NAMES = ('audio', 'curses', 'largefile', 'network',
                  'decimal', 'cpu', 'subprocess', 'urlfetch', 'gui')

# When tests are run from the Python build directory, it is best practice
# to keep the test files in a subfolder.  This eases the cleanup of leftover
# files using the "make distclean" command.
if sysconfig.is_python_build():
    TEMPDIR = os.path.join(sysconfig.get_config_var('srcdir'), 'build')
else:
    TEMPDIR = tempfile.gettempdir()
TEMPDIR = os.path.abspath(TEMPDIR)

class _ArgParser(argparse.ArgumentParser):

    def error(self, message):
        super().error(message + "\nPass -h or --help for complete help.")

def _create_parser():
    # Set prog to prevent the uninformative "__main__.py" from displaying in
    # error messages when using "python -m test ...".
    parser = _ArgParser(prog='regrtest.py',
                        usage=USAGE,
                        description=DESCRIPTION,
                        epilog=EPILOG,
                        add_help=False,
                        formatter_class=argparse.RawDescriptionHelpFormatter)

    # Arguments with this clause added to its help are described further in
    # the epilog's "Additional option details" section.
    more_details = '  See the section at bottom for more details.'

    group = parser.add_argument_group('General options')
    # We add help explicitly to control what argument group it renders under.
    group.add_argument('-h', '--help', action='help',
                       help='show this help message and exit')
    group.add_argument('--timeout', metavar='TIMEOUT', type=float,
                        help='dump the traceback and exit if a test takes '
                             'more than TIMEOUT seconds; disabled if TIMEOUT '
                             'is negative or equals to zero')
    group.add_argument('--wait', action='store_true',
                       help='wait for user input, e.g., allow a debugger '
                            'to be attached')
    group.add_argument('--slaveargs', metavar='ARGS')
    group.add_argument('-S', '--start', metavar='START',
                       help='the name of the test at which to start.' +
                            more_details)

    group = parser.add_argument_group('Verbosity')
    group.add_argument('-v', '--verbose', action='count',
                       help='run tests in verbose mode with output to stdout')
    group.add_argument('-w', '--verbose2', action='store_true',
                       help='re-run failed tests in verbose mode')
    group.add_argument('-W', '--verbose3', action='store_true',
                       help='display test output on failure')
    group.add_argument('-q', '--quiet', action='store_true',
                       help='no output unless one or more tests fail')
    group.add_argument('-o', '--slow', action='store_true', dest='print_slow',
                       help='print the slowest 10 tests')
    group.add_argument('--header', action='store_true',
                       help='print header with interpreter info')

    group = parser.add_argument_group('Selecting tests')
    group.add_argument('-r', '--randomize', action='store_true',
                       help='randomize test execution order.' + more_details)
    group.add_argument('--randseed', metavar='SEED',
                       dest='random_seed', type=int,
                       help='pass a random seed to reproduce a previous '
                            'random run')
    group.add_argument('-f', '--fromfile', metavar='FILE',
                       help='read names of tests to run from a file.' +
                            more_details)
    group.add_argument('-x', '--exclude', action='store_true',
                       help='arguments are tests to *exclude*')
    group.add_argument('-s', '--single', action='store_true',
                       help='single step through a set of tests.' +
                            more_details)
    group.add_argument('-m', '--match', metavar='PAT',
                       dest='match_tests',
                       help='match test cases and methods with glob pattern PAT')
    group.add_argument('-G', '--failfast', action='store_true',
                       help='fail as soon as a test fails (only with -v or -W)')
    group.add_argument('-u', '--use', metavar='RES1,RES2,...',
                       action='append', type=resources_list,
                       help='specify which special resource intensive tests '
                            'to run.' + more_details)
    group.add_argument('-M', '--memlimit', metavar='LIMIT',
                       help='run very large memory-consuming tests.' +
                            more_details)
    group.add_argument('--testdir', metavar='DIR',
                       type=relative_filename,
                       help='execute test files in the specified directory '
                            '(instead of the Python stdlib test suite)')

    group = parser.add_argument_group('Special runs')
    group.add_argument('-l', '--findleaks', action='store_true',
                       help='if GC is available detect tests that leak memory')
    group.add_argument('-L', '--runleaks', action='store_true',
                       help='run the leaks(1) command just before exit.' +
                            more_details)
    group.add_argument('-R', '--huntrleaks', metavar='RUNCOUNTS',
                       type=huntrleaks,
                       help='search for reference leaks (needs debug build, '
                            'very slow).' + more_details)
    group.add_argument('-j', '--multiprocess', metavar='PROCESSES',
                       dest='use_mp', type=int,
                       help='run PROCESSES processes at once')
    group.add_argument('-T', '--coverage', action='store_true',
                       dest='trace',
                       help='turn on code coverage tracing using the trace '
                            'module')
    group.add_argument('-D', '--coverdir', metavar='DIR',
                       type=relative_filename,
                       help='directory where coverage files are put')
    group.add_argument('-N', '--nocoverdir',
                       action='store_const', const=None, dest='coverdir',
                       help='put coverage files alongside modules')
    group.add_argument('-t', '--threshold', metavar='THRESHOLD',
                       type=int,
                       help='call gc.set_threshold(THRESHOLD)')
    group.add_argument('-n', '--nowindows', action='store_true',
                       help='suppress error message boxes on Windows')
    group.add_argument('-F', '--forever', action='store_true',
                       help='run the specified tests in a loop, until an '
                            'error happens')
    group.add_argument('-P', '--pgo', dest='pgo', action='store_true',
                       help='enable Profile Guided Optimization training')

    return parser

def relative_filename(string):
    # CWD is replaced with a temporary dir before calling main(), so we
    # join it with the saved CWD so it ends up where the user expects.
    return os.path.join(support.SAVEDCWD, string)

def huntrleaks(string):
    args = string.split(':')
    if len(args) not in (2, 3):
        raise argparse.ArgumentTypeError(
            'needs 2 or 3 colon-separated arguments')
    nwarmup = int(args[0]) if args[0] else 5
    ntracked = int(args[1]) if args[1] else 4
    fname = args[2] if len(args) > 2 and args[2] else 'reflog.txt'
    return nwarmup, ntracked, fname

def resources_list(string):
    u = [x.lower() for x in string.split(',')]
    for r in u:
        if r == 'all' or r == 'none':
            continue
        if r[0] == '-':
            r = r[1:]
        if r not in RESOURCE_NAMES:
            raise argparse.ArgumentTypeError('invalid resource: ' + r)
    return u

def _parse_args(args, **kwargs):
    # Defaults
    ns = argparse.Namespace(testdir=None, verbose=0, quiet=False,
         exclude=False, single=False, randomize=False, fromfile=None,
         findleaks=False, use_resources=None, trace=False, coverdir='coverage',
         runleaks=False, huntrleaks=False, verbose2=False, print_slow=False,
         random_seed=None, use_mp=None, verbose3=False, forever=False,
         header=False, failfast=False, match_tests=None, pgo=False)
    for k, v in kwargs.items():
        if not hasattr(ns, k):
            raise TypeError('%r is an invalid keyword argument '
                            'for this function' % k)
        setattr(ns, k, v)
    if ns.use_resources is None:
        ns.use_resources = []

    parser = _create_parser()
    # Issue #14191: argparse doesn't support "intermixed" positional and
    # optional arguments. Use parse_known_args() as workaround.
    ns.args = parser.parse_known_args(args=args, namespace=ns)[1]
    for arg in ns.args:
        if arg.startswith('-'):
            parser.error("unrecognized arguments: %s" % arg)
            sys.exit(1)

    if ns.single and ns.fromfile:
        parser.error("-s and -f don't go together!")
    if ns.use_mp is not None and ns.trace:
        parser.error("-T and -j don't go together!")
    if ns.use_mp is not None and ns.findleaks:
        parser.error("-l and -j don't go together!")
    if ns.use_mp is not None and ns.memlimit:
        parser.error("-M and -j don't go together!")
    if ns.failfast and not (ns.verbose or ns.verbose3):
        parser.error("-G/--failfast needs either -v or -W")

    if ns.quiet:
        ns.verbose = 0
    if ns.timeout is not None:
        if hasattr(faulthandler, 'dump_traceback_later'):
            if ns.timeout <= 0:
                ns.timeout = None
        else:
            print("Warning: The timeout option requires "
                  "faulthandler.dump_traceback_later")
            ns.timeout = None
    if ns.use_mp is not None:
        if ns.use_mp <= 0:
            # Use all cores + extras for tests that like to sleep
            ns.use_mp = 2 + (os.cpu_count() or 1)
        if ns.use_mp == 1:
            ns.use_mp = None
    if ns.use:
        for a in ns.use:
            for r in a:
                if r == 'all':
                    ns.use_resources[:] = RESOURCE_NAMES
                    continue
                if r == 'none':
                    del ns.use_resources[:]
                    continue
                remove = False
                if r[0] == '-':
                    remove = True
                    r = r[1:]
                if remove:
                    if r in ns.use_resources:
                        ns.use_resources.remove(r)
                elif r not in ns.use_resources:
                    ns.use_resources.append(r)
    if ns.random_seed is not None:
        ns.randomize = True

    return ns


def run_test_in_subprocess(testname, ns):
    """Run the given test in a subprocess with --slaveargs.

    ns is the option Namespace parsed from command-line arguments. regrtest
    is invoked in a subprocess with the --slaveargs argument; when the
    subprocess exits, its return code, stdout and stderr are returned as a
    3-tuple.
    """
    from subprocess import Popen, PIPE
    base_cmd = ([sys.executable] + support.args_from_interpreter_flags() +
                ['-X', 'faulthandler', '-m', 'test.regrtest'])
    # required to spawn a new process with PGO flag on/off
    if ns.pgo:
        base_cmd = base_cmd + ['--pgo']
    slaveargs = (
            (testname, ns.verbose, ns.quiet),
            dict(huntrleaks=ns.huntrleaks,
                 use_resources=ns.use_resources,
                 output_on_failure=ns.verbose3,
                 timeout=ns.timeout, failfast=ns.failfast,
                 match_tests=ns.match_tests, pgo=ns.pgo))
    # Running the child from the same working directory as regrtest's original
    # invocation ensures that TEMPDIR for the child is the same when
    # sysconfig.is_python_build() is true. See issue 15300.
    popen = Popen(base_cmd + ['--slaveargs', json.dumps(slaveargs)],
                  stdout=PIPE, stderr=PIPE,
                  universal_newlines=True,
                  close_fds=(os.name != 'nt'),
                  cwd=support.SAVEDCWD)
    stdout, stderr = popen.communicate()
    retcode = popen.wait()
    return retcode, stdout, stderr


def main(tests=None, **kwargs):
    """Execute a test suite.

    This also parses command-line options and modifies its behavior
    accordingly.

    tests -- a list of strings containing test names (optional)
    testdir -- the directory in which to look for tests (optional)

    Users other than the Python test suite will certainly want to
    specify testdir; if it's omitted, the directory containing the
    Python test suite is searched for.

    If the tests argument is omitted, the tests listed on the
    command-line will be used.  If that's empty, too, then all *.py
    files beginning with test_ will be used.

    The other default arguments (verbose, quiet, exclude,
    single, randomize, findleaks, use_resources, trace, coverdir,
    print_slow, and random_seed) allow programmers calling main()
    directly to set the values that would normally be set by flags
    on the command line.
    """
    # Display the Python traceback on fatal errors (e.g. segfault)
    faulthandler.enable(all_threads=True)

    # Display the Python traceback on SIGALRM or SIGUSR1 signal
    signals = []
    if hasattr(signal, 'SIGALRM'):
        signals.append(signal.SIGALRM)
    if hasattr(signal, 'SIGUSR1'):
        signals.append(signal.SIGUSR1)
    for signum in signals:
        faulthandler.register(signum, chain=True)

    replace_stdout()

    support.record_original_stdout(sys.stdout)

    ns = _parse_args(sys.argv[1:], **kwargs)

    if ns.huntrleaks:
        # Avoid false positives due to various caches
        # filling slowly with random data:
        warm_caches()
    if ns.memlimit is not None:
        support.set_memlimit(ns.memlimit)
    if ns.threshold is not None:
        import gc
        gc.set_threshold(ns.threshold)
    if ns.nowindows:
        print('The --nowindows (-n) option is deprecated. '
              'Use -vv to display assertions in stderr.')
    try:
        import msvcrt
    except ImportError:
        pass
    else:
        msvcrt.SetErrorMode(msvcrt.SEM_FAILCRITICALERRORS|
                            msvcrt.SEM_NOALIGNMENTFAULTEXCEPT|
                            msvcrt.SEM_NOGPFAULTERRORBOX|
                            msvcrt.SEM_NOOPENFILEERRORBOX)
        try:
            msvcrt.CrtSetReportMode
        except AttributeError:
            # release build
            pass
        else:
            for m in [msvcrt.CRT_WARN, msvcrt.CRT_ERROR, msvcrt.CRT_ASSERT]:
                if ns.verbose and ns.verbose >= 2:
                    msvcrt.CrtSetReportMode(m, msvcrt.CRTDBG_MODE_FILE)
                    msvcrt.CrtSetReportFile(m, msvcrt.CRTDBG_FILE_STDERR)
                else:
                    msvcrt.CrtSetReportMode(m, 0)
    if ns.wait:
        input("Press any key to continue...")

    if ns.slaveargs is not None:
        args, kwargs = json.loads(ns.slaveargs)
        if kwargs.get('huntrleaks'):
            unittest.BaseTestSuite._cleanup = False
        try:
            result = runtest(*args, **kwargs)
        except KeyboardInterrupt:
            result = INTERRUPTED, ''
        except BaseException as e:
            traceback.print_exc()
            result = CHILD_ERROR, str(e)
        sys.stdout.flush()
        print()   # Force a newline (just in case)
        print(json.dumps(result))
        sys.exit(0)

    good = []
    bad = []
    skipped = []
    resource_denieds = []
    environment_changed = []
    interrupted = False

    if ns.findleaks:
        try:
            import gc
        except ImportError:
            print('No GC available, disabling findleaks.')
            ns.findleaks = False
        else:
            # Uncomment the line below to report garbage that is not
            # freeable by reference counting alone.  By default only
            # garbage that is not collectable by the GC is reported.
            #gc.set_debug(gc.DEBUG_SAVEALL)
            found_garbage = []

    if ns.huntrleaks:
        unittest.BaseTestSuite._cleanup = False

    if ns.single:
        filename = os.path.join(TEMPDIR, 'pynexttest')
        try:
            with open(filename, 'r') as fp:
                next_test = fp.read().strip()
                tests = [next_test]
        except OSError:
            pass

    if ns.fromfile:
        tests = []
        with open(os.path.join(support.SAVEDCWD, ns.fromfile)) as fp:
            count_pat = re.compile(r'\[\s*\d+/\s*\d+\]')
            for line in fp:
                line = count_pat.sub('', line)
                guts = line.split() # assuming no test has whitespace in its name
                if guts and not guts[0].startswith('#'):
                    tests.extend(guts)

    # Strip .py extensions.
    removepy(ns.args)
    removepy(tests)

    stdtests = STDTESTS[:]
    nottests = NOTTESTS.copy()
    if ns.exclude:
        for arg in ns.args:
            if arg in stdtests:
                stdtests.remove(arg)
            nottests.add(arg)
        ns.args = []

    # For a partial run, we do not need to clutter the output.
    if (ns.verbose or ns.header or
            not (ns.pgo or ns.quiet or ns.single or tests or ns.args)):
        # Print basic platform information
        print("==", platform.python_implementation(), *sys.version.split())
        print("==  ", platform.platform(aliased=True),
                        "%s-endian" % sys.byteorder)
        print("==  ", "hash algorithm:", sys.hash_info.algorithm,
                "64bit" if sys.maxsize > 2**32 else "32bit")
        print("==  ", os.getcwd())
        print("Testing with flags:", sys.flags)

    # if testdir is set, then we are not running the python tests suite, so
    # don't add default tests to be executed or skipped (pass empty values)
    if ns.testdir:
        alltests = findtests(ns.testdir, list(), set())
    else:
        alltests = findtests(ns.testdir, stdtests, nottests)

    selected = tests or ns.args or alltests
    if ns.single:
        selected = selected[:1]
        try:
            next_single_test = alltests[alltests.index(selected[0])+1]
        except IndexError:
            next_single_test = None
    # Remove all the selected tests that precede start if it's set.
    if ns.start:
        try:
            del selected[:selected.index(ns.start)]
        except ValueError:
            print("Couldn't find starting test (%s), using all tests" % ns.start)
    if ns.randomize:
        if ns.random_seed is None:
            ns.random_seed = random.randrange(10000000)
        random.seed(ns.random_seed)
        print("Using random seed", ns.random_seed)
        random.shuffle(selected)
    if ns.trace:
        import trace, tempfile
        tracer = trace.Trace(ignoredirs=[sys.base_prefix, sys.base_exec_prefix,
                                         tempfile.gettempdir()],
                             trace=False, count=True)

    test_times = []
    support.verbose = ns.verbose      # Tell tests to be moderately quiet
    support.use_resources = ns.use_resources
    save_modules = sys.modules.keys()

    def accumulate_result(test, result):
        ok, test_time = result
        if ok not in (CHILD_ERROR, INTERRUPTED):
            test_times.append((test_time, test))
        if ok == PASSED:
            good.append(test)
        elif ok == FAILED:
            bad.append(test)
        elif ok == ENV_CHANGED:
            environment_changed.append(test)
        elif ok == SKIPPED:
            skipped.append(test)
        elif ok == RESOURCE_DENIED:
            skipped.append(test)
            resource_denieds.append(test)

    if ns.forever:
        def test_forever(tests=list(selected)):
            while True:
                for test in tests:
                    yield test
                    if bad:
                        return
        tests = test_forever()
        test_count = ''
        test_count_width = 3
    else:
        tests = iter(selected)
        test_count = '/{}'.format(len(selected))
        test_count_width = len(test_count) - 1

    if ns.use_mp:
        try:
            from threading import Thread
        except ImportError:
            print("Multiprocess option requires thread support")
            sys.exit(2)
        from queue import Queue
        debug_output_pat = re.compile(r"\[\d+ refs, \d+ blocks\]$")
        output = Queue()
        pending = MultiprocessTests(tests)
        def work():
            # A worker thread.
            try:
                while True:
                    try:
                        test = next(pending)
                    except StopIteration:
                        output.put((None, None, None, None))
                        return
                    retcode, stdout, stderr = run_test_in_subprocess(test, ns)
                    # Strip last refcount output line if it exists, since it
                    # comes from the shutdown of the interpreter in the subcommand.
                    stderr = debug_output_pat.sub("", stderr)
                    stdout, _, result = stdout.strip().rpartition("\n")
                    if retcode != 0:
                        result = (CHILD_ERROR, "Exit code %s" % retcode)
                        output.put((test, stdout.rstrip(), stderr.rstrip(), result))
                        return
                    if not result:
                        output.put((None, None, None, None))
                        return
                    result = json.loads(result)
                    output.put((test, stdout.rstrip(), stderr.rstrip(), result))
            except BaseException:
                output.put((None, None, None, None))
                raise
        workers = [Thread(target=work) for i in range(ns.use_mp)]
        for worker in workers:
            worker.start()
        finished = 0
        test_index = 1
        try:
            while finished < ns.use_mp:
                test, stdout, stderr, result = output.get()
                if test is None:
                    finished += 1
                    continue
                accumulate_result(test, result)
                if not ns.quiet:
                    if bad and not ns.pgo:
                        fmt = "[{1:{0}}{2}/{3}] {4}"
                    else:
                        fmt = "[{1:{0}}{2}] {4}"
                    print(fmt.format(
                        test_count_width, test_index, test_count,
                        len(bad), test))
                if stdout:
                    print(stdout)
                if stderr and not ns.pgo:
                    print(stderr, file=sys.stderr)
                sys.stdout.flush()
                sys.stderr.flush()
                if result[0] == INTERRUPTED:
                    raise KeyboardInterrupt
                if result[0] == CHILD_ERROR:
                    raise Exception("Child error on {}: {}".format(test, result[1]))
                test_index += 1
        except KeyboardInterrupt:
            interrupted = True
            pending.interrupted = True
        for worker in workers:
            worker.join()
    else:
        for test_index, test in enumerate(tests, 1):
            if not ns.quiet:
                if bad and not ns.pgo:
                    fmt = "[{1:{0}}{2}/{3}] {4}"
                else:
                    fmt = "[{1:{0}}{2}] {4}"
                print(fmt.format(
                    test_count_width, test_index, test_count, len(bad), test))
                sys.stdout.flush()
            if ns.trace:
                # If we're tracing code coverage, then we don't exit with status
                # if on a false return value from main.
                tracer.runctx('runtest(test, ns.verbose, ns.quiet, timeout=ns.timeout)',
                              globals=globals(), locals=vars())
            else:
                try:
                    result = runtest(test, ns.verbose, ns.quiet,
                                     ns.huntrleaks,
                                     output_on_failure=ns.verbose3,
                                     timeout=ns.timeout, failfast=ns.failfast,
                                     match_tests=ns.match_tests, pgo=ns.pgo)
                    accumulate_result(test, result)
                except KeyboardInterrupt:
                    interrupted = True
                    break
            if ns.findleaks:
                gc.collect()
                if gc.garbage:
                    print("Warning: test created", len(gc.garbage), end=' ')
                    print("uncollectable object(s).")
                    # move the uncollectable objects somewhere so we don't see
                    # them again
                    found_garbage.extend(gc.garbage)
                    del gc.garbage[:]
            # Unload the newly imported modules (best effort finalization)
            for module in sys.modules.keys():
                if module not in save_modules and module.startswith("test."):
                    support.unload(module)

    if interrupted and not ns.pgo:
        # print a newline after ^C
        print()
        print("Test suite interrupted by signal SIGINT.")
        omitted = set(selected) - set(good) - set(bad) - set(skipped)
        print(count(len(omitted), "test"), "omitted:")
        printlist(omitted)
    if good and not ns.quiet and not ns.pgo:
        if not bad and not skipped and not interrupted and len(good) > 1:
            print("All", end=' ')
        print(count(len(good), "test"), "OK.")
    if ns.print_slow:
        test_times.sort(reverse=True)
        print("10 slowest tests:")
        for time, test in test_times[:10]:
            print("%s: %.1fs" % (test, time))
    if bad and not ns.pgo:
        print(count(len(bad), "test"), "failed:")
        printlist(bad)
    if environment_changed and not ns.pgo:
        print("{} altered the execution environment:".format(
                 count(len(environment_changed), "test")))
        printlist(environment_changed)
    if skipped and not ns.quiet and not ns.pgo:
        print(count(len(skipped), "test"), "skipped:")
        printlist(skipped)

    if ns.verbose2 and bad:
        print("Re-running failed tests in verbose mode")
        for test in bad[:]:
            if not ns.pgo:
                print("Re-running test %r in verbose mode" % test)
            sys.stdout.flush()
            try:
                ns.verbose = True
                ok = runtest(test, True, ns.quiet, ns.huntrleaks,
                             timeout=ns.timeout, pgo=ns.pgo)
            except KeyboardInterrupt:
                # print a newline separate from the ^C
                print()
                break
            else:
                if ok[0] in {PASSED, ENV_CHANGED, SKIPPED, RESOURCE_DENIED}:
                    bad.remove(test)
        else:
            if bad:
                print(count(len(bad), 'test'), "failed again:")
                printlist(bad)

    if ns.single:
        if next_single_test:
            with open(filename, 'w') as fp:
                fp.write(next_single_test + '\n')
        else:
            os.unlink(filename)

    if ns.trace:
        r = tracer.results()
        r.write_results(show_missing=True, summary=True, coverdir=ns.coverdir)

    if ns.runleaks:
        os.system("leaks %d" % os.getpid())

    sys.exit(len(bad) > 0 or interrupted)


# small set of tests to determine if we have a basically functioning interpreter
# (i.e. if any of these fail, then anything else is likely to follow)
STDTESTS = [
    'test_grammar',
    'test_opcodes',
    'test_dict',
    'test_builtin',
    'test_exceptions',
    'test_types',
    'test_unittest',
    'test_doctest',
    'test_doctest2',
    'test_support'
]

# set of tests that we don't want to be executed when using regrtest
NOTTESTS = set()

def findtests(testdir=None, stdtests=STDTESTS, nottests=NOTTESTS):
    """Return a list of all applicable test modules."""
    testdir = findtestdir(testdir)
    names = os.listdir(testdir)
    tests = []
    others = set(stdtests) | nottests
    for name in names:
        mod, ext = os.path.splitext(name)
        if mod[:5] == "test_" and ext in (".py", "") and mod not in others:
            tests.append(mod)
    return stdtests + sorted(tests)
>>>>>>> 270a21fd


# Alias for backward compatibility (just in case)
main_in_temp_cwd = main


def _main():
    global __file__

    # Remove regrtest.py's own directory from the module search path. Despite
    # the elimination of implicit relative imports, this is still needed to
    # ensure that submodules of the test package do not inappropriately appear
    # as top-level modules even when people (or buildbots!) invoke regrtest.py
    # directly instead of using the -m switch
    mydir = os.path.abspath(os.path.normpath(os.path.dirname(sys.argv[0])))
    i = len(sys.path) - 1
    while i >= 0:
        if os.path.abspath(os.path.normpath(sys.path[i])) == mydir:
            del sys.path[i]
        else:
            i -= 1

    # findtestdir() gets the dirname out of __file__, so we have to make it
    # absolute before changing the working directory.
    # For example __file__ may be relative when running trace or profile.
    # See issue #9323.
    __file__ = os.path.abspath(__file__)

    # sanity check
    assert __file__ == os.path.abspath(sys.argv[0])

    main()


if __name__ == '__main__':
    _main()<|MERGE_RESOLUTION|>--- conflicted
+++ resolved
@@ -11,772 +11,7 @@
 
 import os
 import sys
-<<<<<<< HEAD
 from test.libregrtest import main
-=======
-import sysconfig
-import tempfile
-import time
-import traceback
-import unittest
-import warnings
-from inspect import isabstract
-
-try:
-    import threading
-except ImportError:
-    threading = None
-try:
-    import _multiprocessing, multiprocessing.process
-except ImportError:
-    multiprocessing = None
-
-
-# Some times __path__ and __file__ are not absolute (e.g. while running from
-# Lib/) and, if we change the CWD to run the tests in a temporary dir, some
-# imports might fail.  This affects only the modules imported before os.chdir().
-# These modules are searched first in sys.path[0] (so '' -- the CWD) and if
-# they are found in the CWD their __file__ and __path__ will be relative (this
-# happens before the chdir).  All the modules imported after the chdir, are
-# not found in the CWD, and since the other paths in sys.path[1:] are absolute
-# (site.py absolutize them), the __file__ and __path__ will be absolute too.
-# Therefore it is necessary to absolutize manually the __file__ and __path__ of
-# the packages to prevent later imports to fail when the CWD is different.
-for module in sys.modules.values():
-    if hasattr(module, '__path__'):
-        module.__path__ = [os.path.abspath(path) for path in module.__path__]
-    if hasattr(module, '__file__'):
-        module.__file__ = os.path.abspath(module.__file__)
-
-
-# MacOSX (a.k.a. Darwin) has a default stack size that is too small
-# for deeply recursive regular expressions.  We see this as crashes in
-# the Python test suite when running test_re.py and test_sre.py.  The
-# fix is to set the stack limit to 2048.
-# This approach may also be useful for other Unixy platforms that
-# suffer from small default stack limits.
-if sys.platform == 'darwin':
-    try:
-        import resource
-    except ImportError:
-        pass
-    else:
-        soft, hard = resource.getrlimit(resource.RLIMIT_STACK)
-        newsoft = min(hard, max(soft, 1024*2048))
-        resource.setrlimit(resource.RLIMIT_STACK, (newsoft, hard))
-
-# Test result constants.
-PASSED = 1
-FAILED = 0
-ENV_CHANGED = -1
-SKIPPED = -2
-RESOURCE_DENIED = -3
-INTERRUPTED = -4
-CHILD_ERROR = -5   # error in a child process
-
-from test import support
-
-RESOURCE_NAMES = ('audio', 'curses', 'largefile', 'network',
-                  'decimal', 'cpu', 'subprocess', 'urlfetch', 'gui')
-
-# When tests are run from the Python build directory, it is best practice
-# to keep the test files in a subfolder.  This eases the cleanup of leftover
-# files using the "make distclean" command.
-if sysconfig.is_python_build():
-    TEMPDIR = os.path.join(sysconfig.get_config_var('srcdir'), 'build')
-else:
-    TEMPDIR = tempfile.gettempdir()
-TEMPDIR = os.path.abspath(TEMPDIR)
-
-class _ArgParser(argparse.ArgumentParser):
-
-    def error(self, message):
-        super().error(message + "\nPass -h or --help for complete help.")
-
-def _create_parser():
-    # Set prog to prevent the uninformative "__main__.py" from displaying in
-    # error messages when using "python -m test ...".
-    parser = _ArgParser(prog='regrtest.py',
-                        usage=USAGE,
-                        description=DESCRIPTION,
-                        epilog=EPILOG,
-                        add_help=False,
-                        formatter_class=argparse.RawDescriptionHelpFormatter)
-
-    # Arguments with this clause added to its help are described further in
-    # the epilog's "Additional option details" section.
-    more_details = '  See the section at bottom for more details.'
-
-    group = parser.add_argument_group('General options')
-    # We add help explicitly to control what argument group it renders under.
-    group.add_argument('-h', '--help', action='help',
-                       help='show this help message and exit')
-    group.add_argument('--timeout', metavar='TIMEOUT', type=float,
-                        help='dump the traceback and exit if a test takes '
-                             'more than TIMEOUT seconds; disabled if TIMEOUT '
-                             'is negative or equals to zero')
-    group.add_argument('--wait', action='store_true',
-                       help='wait for user input, e.g., allow a debugger '
-                            'to be attached')
-    group.add_argument('--slaveargs', metavar='ARGS')
-    group.add_argument('-S', '--start', metavar='START',
-                       help='the name of the test at which to start.' +
-                            more_details)
-
-    group = parser.add_argument_group('Verbosity')
-    group.add_argument('-v', '--verbose', action='count',
-                       help='run tests in verbose mode with output to stdout')
-    group.add_argument('-w', '--verbose2', action='store_true',
-                       help='re-run failed tests in verbose mode')
-    group.add_argument('-W', '--verbose3', action='store_true',
-                       help='display test output on failure')
-    group.add_argument('-q', '--quiet', action='store_true',
-                       help='no output unless one or more tests fail')
-    group.add_argument('-o', '--slow', action='store_true', dest='print_slow',
-                       help='print the slowest 10 tests')
-    group.add_argument('--header', action='store_true',
-                       help='print header with interpreter info')
-
-    group = parser.add_argument_group('Selecting tests')
-    group.add_argument('-r', '--randomize', action='store_true',
-                       help='randomize test execution order.' + more_details)
-    group.add_argument('--randseed', metavar='SEED',
-                       dest='random_seed', type=int,
-                       help='pass a random seed to reproduce a previous '
-                            'random run')
-    group.add_argument('-f', '--fromfile', metavar='FILE',
-                       help='read names of tests to run from a file.' +
-                            more_details)
-    group.add_argument('-x', '--exclude', action='store_true',
-                       help='arguments are tests to *exclude*')
-    group.add_argument('-s', '--single', action='store_true',
-                       help='single step through a set of tests.' +
-                            more_details)
-    group.add_argument('-m', '--match', metavar='PAT',
-                       dest='match_tests',
-                       help='match test cases and methods with glob pattern PAT')
-    group.add_argument('-G', '--failfast', action='store_true',
-                       help='fail as soon as a test fails (only with -v or -W)')
-    group.add_argument('-u', '--use', metavar='RES1,RES2,...',
-                       action='append', type=resources_list,
-                       help='specify which special resource intensive tests '
-                            'to run.' + more_details)
-    group.add_argument('-M', '--memlimit', metavar='LIMIT',
-                       help='run very large memory-consuming tests.' +
-                            more_details)
-    group.add_argument('--testdir', metavar='DIR',
-                       type=relative_filename,
-                       help='execute test files in the specified directory '
-                            '(instead of the Python stdlib test suite)')
-
-    group = parser.add_argument_group('Special runs')
-    group.add_argument('-l', '--findleaks', action='store_true',
-                       help='if GC is available detect tests that leak memory')
-    group.add_argument('-L', '--runleaks', action='store_true',
-                       help='run the leaks(1) command just before exit.' +
-                            more_details)
-    group.add_argument('-R', '--huntrleaks', metavar='RUNCOUNTS',
-                       type=huntrleaks,
-                       help='search for reference leaks (needs debug build, '
-                            'very slow).' + more_details)
-    group.add_argument('-j', '--multiprocess', metavar='PROCESSES',
-                       dest='use_mp', type=int,
-                       help='run PROCESSES processes at once')
-    group.add_argument('-T', '--coverage', action='store_true',
-                       dest='trace',
-                       help='turn on code coverage tracing using the trace '
-                            'module')
-    group.add_argument('-D', '--coverdir', metavar='DIR',
-                       type=relative_filename,
-                       help='directory where coverage files are put')
-    group.add_argument('-N', '--nocoverdir',
-                       action='store_const', const=None, dest='coverdir',
-                       help='put coverage files alongside modules')
-    group.add_argument('-t', '--threshold', metavar='THRESHOLD',
-                       type=int,
-                       help='call gc.set_threshold(THRESHOLD)')
-    group.add_argument('-n', '--nowindows', action='store_true',
-                       help='suppress error message boxes on Windows')
-    group.add_argument('-F', '--forever', action='store_true',
-                       help='run the specified tests in a loop, until an '
-                            'error happens')
-    group.add_argument('-P', '--pgo', dest='pgo', action='store_true',
-                       help='enable Profile Guided Optimization training')
-
-    return parser
-
-def relative_filename(string):
-    # CWD is replaced with a temporary dir before calling main(), so we
-    # join it with the saved CWD so it ends up where the user expects.
-    return os.path.join(support.SAVEDCWD, string)
-
-def huntrleaks(string):
-    args = string.split(':')
-    if len(args) not in (2, 3):
-        raise argparse.ArgumentTypeError(
-            'needs 2 or 3 colon-separated arguments')
-    nwarmup = int(args[0]) if args[0] else 5
-    ntracked = int(args[1]) if args[1] else 4
-    fname = args[2] if len(args) > 2 and args[2] else 'reflog.txt'
-    return nwarmup, ntracked, fname
-
-def resources_list(string):
-    u = [x.lower() for x in string.split(',')]
-    for r in u:
-        if r == 'all' or r == 'none':
-            continue
-        if r[0] == '-':
-            r = r[1:]
-        if r not in RESOURCE_NAMES:
-            raise argparse.ArgumentTypeError('invalid resource: ' + r)
-    return u
-
-def _parse_args(args, **kwargs):
-    # Defaults
-    ns = argparse.Namespace(testdir=None, verbose=0, quiet=False,
-         exclude=False, single=False, randomize=False, fromfile=None,
-         findleaks=False, use_resources=None, trace=False, coverdir='coverage',
-         runleaks=False, huntrleaks=False, verbose2=False, print_slow=False,
-         random_seed=None, use_mp=None, verbose3=False, forever=False,
-         header=False, failfast=False, match_tests=None, pgo=False)
-    for k, v in kwargs.items():
-        if not hasattr(ns, k):
-            raise TypeError('%r is an invalid keyword argument '
-                            'for this function' % k)
-        setattr(ns, k, v)
-    if ns.use_resources is None:
-        ns.use_resources = []
-
-    parser = _create_parser()
-    # Issue #14191: argparse doesn't support "intermixed" positional and
-    # optional arguments. Use parse_known_args() as workaround.
-    ns.args = parser.parse_known_args(args=args, namespace=ns)[1]
-    for arg in ns.args:
-        if arg.startswith('-'):
-            parser.error("unrecognized arguments: %s" % arg)
-            sys.exit(1)
-
-    if ns.single and ns.fromfile:
-        parser.error("-s and -f don't go together!")
-    if ns.use_mp is not None and ns.trace:
-        parser.error("-T and -j don't go together!")
-    if ns.use_mp is not None and ns.findleaks:
-        parser.error("-l and -j don't go together!")
-    if ns.use_mp is not None and ns.memlimit:
-        parser.error("-M and -j don't go together!")
-    if ns.failfast and not (ns.verbose or ns.verbose3):
-        parser.error("-G/--failfast needs either -v or -W")
-
-    if ns.quiet:
-        ns.verbose = 0
-    if ns.timeout is not None:
-        if hasattr(faulthandler, 'dump_traceback_later'):
-            if ns.timeout <= 0:
-                ns.timeout = None
-        else:
-            print("Warning: The timeout option requires "
-                  "faulthandler.dump_traceback_later")
-            ns.timeout = None
-    if ns.use_mp is not None:
-        if ns.use_mp <= 0:
-            # Use all cores + extras for tests that like to sleep
-            ns.use_mp = 2 + (os.cpu_count() or 1)
-        if ns.use_mp == 1:
-            ns.use_mp = None
-    if ns.use:
-        for a in ns.use:
-            for r in a:
-                if r == 'all':
-                    ns.use_resources[:] = RESOURCE_NAMES
-                    continue
-                if r == 'none':
-                    del ns.use_resources[:]
-                    continue
-                remove = False
-                if r[0] == '-':
-                    remove = True
-                    r = r[1:]
-                if remove:
-                    if r in ns.use_resources:
-                        ns.use_resources.remove(r)
-                elif r not in ns.use_resources:
-                    ns.use_resources.append(r)
-    if ns.random_seed is not None:
-        ns.randomize = True
-
-    return ns
-
-
-def run_test_in_subprocess(testname, ns):
-    """Run the given test in a subprocess with --slaveargs.
-
-    ns is the option Namespace parsed from command-line arguments. regrtest
-    is invoked in a subprocess with the --slaveargs argument; when the
-    subprocess exits, its return code, stdout and stderr are returned as a
-    3-tuple.
-    """
-    from subprocess import Popen, PIPE
-    base_cmd = ([sys.executable] + support.args_from_interpreter_flags() +
-                ['-X', 'faulthandler', '-m', 'test.regrtest'])
-    # required to spawn a new process with PGO flag on/off
-    if ns.pgo:
-        base_cmd = base_cmd + ['--pgo']
-    slaveargs = (
-            (testname, ns.verbose, ns.quiet),
-            dict(huntrleaks=ns.huntrleaks,
-                 use_resources=ns.use_resources,
-                 output_on_failure=ns.verbose3,
-                 timeout=ns.timeout, failfast=ns.failfast,
-                 match_tests=ns.match_tests, pgo=ns.pgo))
-    # Running the child from the same working directory as regrtest's original
-    # invocation ensures that TEMPDIR for the child is the same when
-    # sysconfig.is_python_build() is true. See issue 15300.
-    popen = Popen(base_cmd + ['--slaveargs', json.dumps(slaveargs)],
-                  stdout=PIPE, stderr=PIPE,
-                  universal_newlines=True,
-                  close_fds=(os.name != 'nt'),
-                  cwd=support.SAVEDCWD)
-    stdout, stderr = popen.communicate()
-    retcode = popen.wait()
-    return retcode, stdout, stderr
-
-
-def main(tests=None, **kwargs):
-    """Execute a test suite.
-
-    This also parses command-line options and modifies its behavior
-    accordingly.
-
-    tests -- a list of strings containing test names (optional)
-    testdir -- the directory in which to look for tests (optional)
-
-    Users other than the Python test suite will certainly want to
-    specify testdir; if it's omitted, the directory containing the
-    Python test suite is searched for.
-
-    If the tests argument is omitted, the tests listed on the
-    command-line will be used.  If that's empty, too, then all *.py
-    files beginning with test_ will be used.
-
-    The other default arguments (verbose, quiet, exclude,
-    single, randomize, findleaks, use_resources, trace, coverdir,
-    print_slow, and random_seed) allow programmers calling main()
-    directly to set the values that would normally be set by flags
-    on the command line.
-    """
-    # Display the Python traceback on fatal errors (e.g. segfault)
-    faulthandler.enable(all_threads=True)
-
-    # Display the Python traceback on SIGALRM or SIGUSR1 signal
-    signals = []
-    if hasattr(signal, 'SIGALRM'):
-        signals.append(signal.SIGALRM)
-    if hasattr(signal, 'SIGUSR1'):
-        signals.append(signal.SIGUSR1)
-    for signum in signals:
-        faulthandler.register(signum, chain=True)
-
-    replace_stdout()
-
-    support.record_original_stdout(sys.stdout)
-
-    ns = _parse_args(sys.argv[1:], **kwargs)
-
-    if ns.huntrleaks:
-        # Avoid false positives due to various caches
-        # filling slowly with random data:
-        warm_caches()
-    if ns.memlimit is not None:
-        support.set_memlimit(ns.memlimit)
-    if ns.threshold is not None:
-        import gc
-        gc.set_threshold(ns.threshold)
-    if ns.nowindows:
-        print('The --nowindows (-n) option is deprecated. '
-              'Use -vv to display assertions in stderr.')
-    try:
-        import msvcrt
-    except ImportError:
-        pass
-    else:
-        msvcrt.SetErrorMode(msvcrt.SEM_FAILCRITICALERRORS|
-                            msvcrt.SEM_NOALIGNMENTFAULTEXCEPT|
-                            msvcrt.SEM_NOGPFAULTERRORBOX|
-                            msvcrt.SEM_NOOPENFILEERRORBOX)
-        try:
-            msvcrt.CrtSetReportMode
-        except AttributeError:
-            # release build
-            pass
-        else:
-            for m in [msvcrt.CRT_WARN, msvcrt.CRT_ERROR, msvcrt.CRT_ASSERT]:
-                if ns.verbose and ns.verbose >= 2:
-                    msvcrt.CrtSetReportMode(m, msvcrt.CRTDBG_MODE_FILE)
-                    msvcrt.CrtSetReportFile(m, msvcrt.CRTDBG_FILE_STDERR)
-                else:
-                    msvcrt.CrtSetReportMode(m, 0)
-    if ns.wait:
-        input("Press any key to continue...")
-
-    if ns.slaveargs is not None:
-        args, kwargs = json.loads(ns.slaveargs)
-        if kwargs.get('huntrleaks'):
-            unittest.BaseTestSuite._cleanup = False
-        try:
-            result = runtest(*args, **kwargs)
-        except KeyboardInterrupt:
-            result = INTERRUPTED, ''
-        except BaseException as e:
-            traceback.print_exc()
-            result = CHILD_ERROR, str(e)
-        sys.stdout.flush()
-        print()   # Force a newline (just in case)
-        print(json.dumps(result))
-        sys.exit(0)
-
-    good = []
-    bad = []
-    skipped = []
-    resource_denieds = []
-    environment_changed = []
-    interrupted = False
-
-    if ns.findleaks:
-        try:
-            import gc
-        except ImportError:
-            print('No GC available, disabling findleaks.')
-            ns.findleaks = False
-        else:
-            # Uncomment the line below to report garbage that is not
-            # freeable by reference counting alone.  By default only
-            # garbage that is not collectable by the GC is reported.
-            #gc.set_debug(gc.DEBUG_SAVEALL)
-            found_garbage = []
-
-    if ns.huntrleaks:
-        unittest.BaseTestSuite._cleanup = False
-
-    if ns.single:
-        filename = os.path.join(TEMPDIR, 'pynexttest')
-        try:
-            with open(filename, 'r') as fp:
-                next_test = fp.read().strip()
-                tests = [next_test]
-        except OSError:
-            pass
-
-    if ns.fromfile:
-        tests = []
-        with open(os.path.join(support.SAVEDCWD, ns.fromfile)) as fp:
-            count_pat = re.compile(r'\[\s*\d+/\s*\d+\]')
-            for line in fp:
-                line = count_pat.sub('', line)
-                guts = line.split() # assuming no test has whitespace in its name
-                if guts and not guts[0].startswith('#'):
-                    tests.extend(guts)
-
-    # Strip .py extensions.
-    removepy(ns.args)
-    removepy(tests)
-
-    stdtests = STDTESTS[:]
-    nottests = NOTTESTS.copy()
-    if ns.exclude:
-        for arg in ns.args:
-            if arg in stdtests:
-                stdtests.remove(arg)
-            nottests.add(arg)
-        ns.args = []
-
-    # For a partial run, we do not need to clutter the output.
-    if (ns.verbose or ns.header or
-            not (ns.pgo or ns.quiet or ns.single or tests or ns.args)):
-        # Print basic platform information
-        print("==", platform.python_implementation(), *sys.version.split())
-        print("==  ", platform.platform(aliased=True),
-                        "%s-endian" % sys.byteorder)
-        print("==  ", "hash algorithm:", sys.hash_info.algorithm,
-                "64bit" if sys.maxsize > 2**32 else "32bit")
-        print("==  ", os.getcwd())
-        print("Testing with flags:", sys.flags)
-
-    # if testdir is set, then we are not running the python tests suite, so
-    # don't add default tests to be executed or skipped (pass empty values)
-    if ns.testdir:
-        alltests = findtests(ns.testdir, list(), set())
-    else:
-        alltests = findtests(ns.testdir, stdtests, nottests)
-
-    selected = tests or ns.args or alltests
-    if ns.single:
-        selected = selected[:1]
-        try:
-            next_single_test = alltests[alltests.index(selected[0])+1]
-        except IndexError:
-            next_single_test = None
-    # Remove all the selected tests that precede start if it's set.
-    if ns.start:
-        try:
-            del selected[:selected.index(ns.start)]
-        except ValueError:
-            print("Couldn't find starting test (%s), using all tests" % ns.start)
-    if ns.randomize:
-        if ns.random_seed is None:
-            ns.random_seed = random.randrange(10000000)
-        random.seed(ns.random_seed)
-        print("Using random seed", ns.random_seed)
-        random.shuffle(selected)
-    if ns.trace:
-        import trace, tempfile
-        tracer = trace.Trace(ignoredirs=[sys.base_prefix, sys.base_exec_prefix,
-                                         tempfile.gettempdir()],
-                             trace=False, count=True)
-
-    test_times = []
-    support.verbose = ns.verbose      # Tell tests to be moderately quiet
-    support.use_resources = ns.use_resources
-    save_modules = sys.modules.keys()
-
-    def accumulate_result(test, result):
-        ok, test_time = result
-        if ok not in (CHILD_ERROR, INTERRUPTED):
-            test_times.append((test_time, test))
-        if ok == PASSED:
-            good.append(test)
-        elif ok == FAILED:
-            bad.append(test)
-        elif ok == ENV_CHANGED:
-            environment_changed.append(test)
-        elif ok == SKIPPED:
-            skipped.append(test)
-        elif ok == RESOURCE_DENIED:
-            skipped.append(test)
-            resource_denieds.append(test)
-
-    if ns.forever:
-        def test_forever(tests=list(selected)):
-            while True:
-                for test in tests:
-                    yield test
-                    if bad:
-                        return
-        tests = test_forever()
-        test_count = ''
-        test_count_width = 3
-    else:
-        tests = iter(selected)
-        test_count = '/{}'.format(len(selected))
-        test_count_width = len(test_count) - 1
-
-    if ns.use_mp:
-        try:
-            from threading import Thread
-        except ImportError:
-            print("Multiprocess option requires thread support")
-            sys.exit(2)
-        from queue import Queue
-        debug_output_pat = re.compile(r"\[\d+ refs, \d+ blocks\]$")
-        output = Queue()
-        pending = MultiprocessTests(tests)
-        def work():
-            # A worker thread.
-            try:
-                while True:
-                    try:
-                        test = next(pending)
-                    except StopIteration:
-                        output.put((None, None, None, None))
-                        return
-                    retcode, stdout, stderr = run_test_in_subprocess(test, ns)
-                    # Strip last refcount output line if it exists, since it
-                    # comes from the shutdown of the interpreter in the subcommand.
-                    stderr = debug_output_pat.sub("", stderr)
-                    stdout, _, result = stdout.strip().rpartition("\n")
-                    if retcode != 0:
-                        result = (CHILD_ERROR, "Exit code %s" % retcode)
-                        output.put((test, stdout.rstrip(), stderr.rstrip(), result))
-                        return
-                    if not result:
-                        output.put((None, None, None, None))
-                        return
-                    result = json.loads(result)
-                    output.put((test, stdout.rstrip(), stderr.rstrip(), result))
-            except BaseException:
-                output.put((None, None, None, None))
-                raise
-        workers = [Thread(target=work) for i in range(ns.use_mp)]
-        for worker in workers:
-            worker.start()
-        finished = 0
-        test_index = 1
-        try:
-            while finished < ns.use_mp:
-                test, stdout, stderr, result = output.get()
-                if test is None:
-                    finished += 1
-                    continue
-                accumulate_result(test, result)
-                if not ns.quiet:
-                    if bad and not ns.pgo:
-                        fmt = "[{1:{0}}{2}/{3}] {4}"
-                    else:
-                        fmt = "[{1:{0}}{2}] {4}"
-                    print(fmt.format(
-                        test_count_width, test_index, test_count,
-                        len(bad), test))
-                if stdout:
-                    print(stdout)
-                if stderr and not ns.pgo:
-                    print(stderr, file=sys.stderr)
-                sys.stdout.flush()
-                sys.stderr.flush()
-                if result[0] == INTERRUPTED:
-                    raise KeyboardInterrupt
-                if result[0] == CHILD_ERROR:
-                    raise Exception("Child error on {}: {}".format(test, result[1]))
-                test_index += 1
-        except KeyboardInterrupt:
-            interrupted = True
-            pending.interrupted = True
-        for worker in workers:
-            worker.join()
-    else:
-        for test_index, test in enumerate(tests, 1):
-            if not ns.quiet:
-                if bad and not ns.pgo:
-                    fmt = "[{1:{0}}{2}/{3}] {4}"
-                else:
-                    fmt = "[{1:{0}}{2}] {4}"
-                print(fmt.format(
-                    test_count_width, test_index, test_count, len(bad), test))
-                sys.stdout.flush()
-            if ns.trace:
-                # If we're tracing code coverage, then we don't exit with status
-                # if on a false return value from main.
-                tracer.runctx('runtest(test, ns.verbose, ns.quiet, timeout=ns.timeout)',
-                              globals=globals(), locals=vars())
-            else:
-                try:
-                    result = runtest(test, ns.verbose, ns.quiet,
-                                     ns.huntrleaks,
-                                     output_on_failure=ns.verbose3,
-                                     timeout=ns.timeout, failfast=ns.failfast,
-                                     match_tests=ns.match_tests, pgo=ns.pgo)
-                    accumulate_result(test, result)
-                except KeyboardInterrupt:
-                    interrupted = True
-                    break
-            if ns.findleaks:
-                gc.collect()
-                if gc.garbage:
-                    print("Warning: test created", len(gc.garbage), end=' ')
-                    print("uncollectable object(s).")
-                    # move the uncollectable objects somewhere so we don't see
-                    # them again
-                    found_garbage.extend(gc.garbage)
-                    del gc.garbage[:]
-            # Unload the newly imported modules (best effort finalization)
-            for module in sys.modules.keys():
-                if module not in save_modules and module.startswith("test."):
-                    support.unload(module)
-
-    if interrupted and not ns.pgo:
-        # print a newline after ^C
-        print()
-        print("Test suite interrupted by signal SIGINT.")
-        omitted = set(selected) - set(good) - set(bad) - set(skipped)
-        print(count(len(omitted), "test"), "omitted:")
-        printlist(omitted)
-    if good and not ns.quiet and not ns.pgo:
-        if not bad and not skipped and not interrupted and len(good) > 1:
-            print("All", end=' ')
-        print(count(len(good), "test"), "OK.")
-    if ns.print_slow:
-        test_times.sort(reverse=True)
-        print("10 slowest tests:")
-        for time, test in test_times[:10]:
-            print("%s: %.1fs" % (test, time))
-    if bad and not ns.pgo:
-        print(count(len(bad), "test"), "failed:")
-        printlist(bad)
-    if environment_changed and not ns.pgo:
-        print("{} altered the execution environment:".format(
-                 count(len(environment_changed), "test")))
-        printlist(environment_changed)
-    if skipped and not ns.quiet and not ns.pgo:
-        print(count(len(skipped), "test"), "skipped:")
-        printlist(skipped)
-
-    if ns.verbose2 and bad:
-        print("Re-running failed tests in verbose mode")
-        for test in bad[:]:
-            if not ns.pgo:
-                print("Re-running test %r in verbose mode" % test)
-            sys.stdout.flush()
-            try:
-                ns.verbose = True
-                ok = runtest(test, True, ns.quiet, ns.huntrleaks,
-                             timeout=ns.timeout, pgo=ns.pgo)
-            except KeyboardInterrupt:
-                # print a newline separate from the ^C
-                print()
-                break
-            else:
-                if ok[0] in {PASSED, ENV_CHANGED, SKIPPED, RESOURCE_DENIED}:
-                    bad.remove(test)
-        else:
-            if bad:
-                print(count(len(bad), 'test'), "failed again:")
-                printlist(bad)
-
-    if ns.single:
-        if next_single_test:
-            with open(filename, 'w') as fp:
-                fp.write(next_single_test + '\n')
-        else:
-            os.unlink(filename)
-
-    if ns.trace:
-        r = tracer.results()
-        r.write_results(show_missing=True, summary=True, coverdir=ns.coverdir)
-
-    if ns.runleaks:
-        os.system("leaks %d" % os.getpid())
-
-    sys.exit(len(bad) > 0 or interrupted)
-
-
-# small set of tests to determine if we have a basically functioning interpreter
-# (i.e. if any of these fail, then anything else is likely to follow)
-STDTESTS = [
-    'test_grammar',
-    'test_opcodes',
-    'test_dict',
-    'test_builtin',
-    'test_exceptions',
-    'test_types',
-    'test_unittest',
-    'test_doctest',
-    'test_doctest2',
-    'test_support'
-]
-
-# set of tests that we don't want to be executed when using regrtest
-NOTTESTS = set()
-
-def findtests(testdir=None, stdtests=STDTESTS, nottests=NOTTESTS):
-    """Return a list of all applicable test modules."""
-    testdir = findtestdir(testdir)
-    names = os.listdir(testdir)
-    tests = []
-    others = set(stdtests) | nottests
-    for name in names:
-        mod, ext = os.path.splitext(name)
-        if mod[:5] == "test_" and ext in (".py", "") and mod not in others:
-            tests.append(mod)
-    return stdtests + sorted(tests)
->>>>>>> 270a21fd
 
 
 # Alias for backward compatibility (just in case)
