--- conflicted
+++ resolved
@@ -898,12 +898,7 @@
     """splitport('host:port') --> 'host', 'port'."""
     global _portprog
     if _portprog is None:
-<<<<<<< HEAD
-        _portprog = re.compile('^(.*):([0-9]+)$')
-=======
-        import re
         _portprog = re.compile('^(.*):([0-9]*)$')
->>>>>>> ff97b08d
 
     match = _portprog.match(host)
     if match:
