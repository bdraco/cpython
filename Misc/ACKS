Acknowledgements
----------------

This list is not complete and not in any useful order, but I would
like to thank everybody who contributed in any way, with code, hints,
bug reports, ideas, moral support, endorsement, or even complaints....
Without you, I would've stopped working on Python long ago!

	--Guido

PS: In the standard Python distribution, this file is encoded in UTF-8
and the list is in rough alphabetical order by last names.

David Abrahams
Ron Adam
Jim Ahlstrom
Farhan Ahmad
Matthew Ahrens
Nir Aides
Yaniv Aknin
Jyrki Alakuijala
Ray Allen
Billy G. Allie
Kevin Altis
Joe Amenta
Mark Anacker
Shashwat Anand
Anders Andersen
John Anderson
Erik Andersén
Oliver Andrich
Ross Andrus
Jon Anglin
Éric Araujo
Alicia Arlen
Jason Asbahr
David Ascher
Chris AtLee
John Aycock
Jan-Hein Bührman
Donovan Baarda
Attila Babo
Alfonso Baciero
Marcin Bachry
Dwayne Bailey
Stig Bakken
Greg Ball
Luigi Ballabio
Jeff Balogh
Matt Bandy
Michael J. Barber
Nicolas Bareil
Chris Barker
Nick Barnes
Quentin Barnes
Richard Barran
Cesar Eduardo Barros
Des Barry
Ulf Bartelt
Nick Bastin
Jeff Bauer
Mike Bayer
Michael R Bax
Anthony Baxter
Samuel L. Bayer
Donald Beaudry
David Beazley
Robin Becker
Neal Becker
Torsten Becker
Bill Bedford
Stefan Behnel
Reimer Behrends
Ben Bell
Thomas Bellman
Alexander “Саша” Belopolsky
Eli Bendersky
Andrew Bennetts
Andy Bensky
Michel Van den Bergh
Eric Beser
Steven Bethard
Stephen Bevan
Ron Bickers
Natalia B. Bidart
Adrian von Bidder
David Binger
Dominic Binks
Philippe Biondi
Stuart Bishop
Roy Bixler
Mike Bland
Martin Bless
Pablo Bleyer
Erik van Blokland
Eric Blossom
Finn Bock
Paul Boddie
Matthew Boedicker
David Bolen
Forest Bond
Gawain Bolton
Gregory Bond
Jurjen Bos
Peter Bosch
Eric Bouck
Thierry Bousch
Sebastian Boving
Jeff Bradberry
Monty Brandenberg
Georg Brandl
Christopher Brannon
Terrence Brannon
Brian Brazil
Dave Brennan
Tom Bridgman
Tobias Brink
Richard Brodie
Michael Broghton
Daniel Brotsky
Jean Brouwers
Gary S. Brown
Oleg Broytmann
Dave Brueck
Stan Bubrouski
Erik de Bueger
Dick Bulterman
Bill Bumgarner
Jimmy Burgett
Tommy Burnette
Roger Burnham
Alastair Burt
Tarn Weisner Burton
Lee Busby
Ralph Butler
Jp Calderone
Daniel Calvelo
Tony Campbell
Brett Cannon
Mike Carlton
Terry Carroll
Lorenzo M. Catucci
Donn Cave
Charles Cazabon
Per Cederqvist
Octavian Cerna
Pascal Chambon
John Chandler
Hye-Shik Chang
Jeffrey Chang
Mitch Chapman
Greg Chapman
Brad Chapman
David Chaum
Nicolas Chauvat
Jerry Chen
Michael Chermside
Albert Chin-A-Young
Adal Chiriliuc
Matt Chisholm
Anders Chrigström
Tom Christiansen
Vadim Chugunov
David Cinege
Mike Clarkson
Andrew Clegg
Brad Clements
Steve Clift
Nick Coghlan
Josh Cogliati
Dave Cole
Terrence Cole
Benjamin Collar
Jeffery Collins
Robert Collins
Paul Colomiets
Denver Coneybeare
Geremy Condra
Juan José Conti
Matt Conway
David M. Cooke
Jason R. Coombs
Greg Copeland
Aldo Cortesi
David Costanzo
Scott Cotton
Greg Couch
David Cournapeau
Steve Cousins
Alex Coventry
Matthew Dixon Cowles
Ryan Coyner
Christopher A. Craig
Laura Creighton
Simon Cross
Drew Csillag
Joaquin Cuenca Abela
John Cugini
Tom Culliton
Antonio Cuni
Brian Curtin
Lisandro Dalcin
Andrew Dalke
Lars Damerow
Evan Dandrea
Eric Daniel
Scott David Daniels
Ben Darnell
Jonathan Dasteel
John DeGood
Ned Deily
Vincent Delft
Arnaud Delobelle
Erik Demaine
Roger Dev
Raghuram Devarakonda
Caleb Deveraux
Catherine Devlin
Scott Dial
Toby Dickenson
Mark Dickinson
Jack Diederich
Daniel Diniz
Humberto Diogenes
Yves Dionne
Daniel Dittmar
Jaromir Dolecek
Ismail Donmez
Marcos Donolo
Dima Dorfman
Yves Dorfsman
Cesar Douady
Dean Draayer
Fred L. Drake, Jr.
Derk Drukker
John DuBois
Paul Dubois
Graham Dumpleton
Quinn Dunkan
Robin Dunn
Luke Dunstan
Virgil Dupras
Andy Dustman
Gary Duzan
Eugene Dvurechenski
Josip Dzolonga
Maxim Dzumanenko
Walter Dörwald
Hans Eckardt
Rodolpho Eckhardt
Grant Edwards
John Ehresman
Eric Eisner
Andrew Eland
Julien Élie
Lance Ellinghaus
David Ely
Jeff Epler
Tom Epperly
Stoffel Erasmus
Jürgen A. Erhard
Michael Ernst
Ben Escoto
Andy Eskilsson
Stefan Esser
Stephen D Evans
Carey Evans
Tim Everett
Paul Everitt
David Everly
Daniel Evers
Greg Ewing
Martijn Faassen
Clovis Fabricio
Andreas Faerber
Bill Fancher
Troy J. Farrell
Mark Favas
Niels Ferguson
Sebastian Fernandez
Florian Festi
Vincent Fiack
Tomer Filiba
Jeffrey Finkelstein
Russell Finn
Nils Fischbeck
Frederik Fix
Matt Fleming
Hernán Martínez Foffani
Michael Foord
Amaury Forgeot d'Arc
Doug Fort
John Fouhy
Martin Franklin
Robin Friedrich
Ivan Frohne
Jim Fulton
Tadayoshi Funaba
Gyro Funch
Peter Funk
Geoff Furnish
Ulisses Furquim
Hagen Fürstenau
Hallvard B Furuseth
Achim Gaedke
Martin von Gagern
Lele Gaifax
Santiago Gala
Yitzchak Gale
Quentin Gallet-Gilles
Raymund Galvin
Nitin Ganatra
Fred Gansevles
Lars Marius Garshol
Dan Gass
Andrew Gaul
Stephen M. Gava
Harry Henry Gebel
Marius Gedminas
Thomas Gellekum
Gabriel Genellina
Christos Georgiou
Ben Gertzfield
Dinu Gherman
Jonathan Giddy
Johannes Gijsbers
Michael Gilfix
Christoph Gohlke
Tim Golden
Chris Gonnerman
David Goodger
Hans de Graaff
Eddy De Greef
Duncan Grisby
Fabian Groffen
Eric Groo
Dag Gruneau
Filip Gruszczyński
Michael Guravage
Lars Gustäbel
Thomas Güttler
Barry Haddow
Paul ten Hagen
Rasmus Hahn
Peter Haight
Václav Haisman
Bob Halley
Jesse Hallio
Jun Hamano
Mark Hammond
Manus Hand
Milton L. Hankins
Stephen Hansen
Barry Hantman
Lynda Hardman
Derek Harland
Jason Harper
Brian Harring
Larry Hastings
Shane Hathaway
Rycharde Hawkes
Ben Hayden
Jochen Hayek
Christian Heimes
Thomas Heller
Malte Helmert
Lance Finn Helsten
Jonathan Hendry
James Henstridge
Kasun Herath
Chris Herborth
Ivan Herman
Jürgen Hermann
Gary Herron
Thomas Herve
Bernhard Herzog
Magnus L. Hetland
Raymond Hettinger
Kevan Heydon
Jason Hildebrand
Richie Hindle
Konrad Hinsen
Michael Henry
David Hobley
Tim Hochberg
Joerg-Cyril Hoehle
Gregor Hoffleit
Chris Hoffman
Albert Hofkamp
Tomas Hoger
Jonathan Hogg
Gerrit Holl
Shane Holloway
Rune Holm
Philip Homburg
Naofumi Honda
Jeffrey Honig
Rob Hooft
Michiel de Hoon
Brian Hooper
Randall Hopper
Nadav Horesh
Jan Hosang
Ken Howard
Brad Howes
Chih-Hao Huang
Lawrence Hudson
Michael Hudson
Jim Hugunin
Greg Humphreys
Eric Huss
Jeremy Hylton
Gerhard Häring
Fredrik Håård
Mihai Ibanescu
Lars Immisch
Bobby Impollonia
Meador Inge
Tony Ingraldi
John Interrante
Bob Ippolito
Atsuo Ishimoto
Adam Jackson
Ben Jackson
Paul Jackson
David Jacobs
Kevin Jacobs
Kjetil Jacobsen
Bertrand Janin
Geert Jansen
Jack Jansen
Bill Janssen
Drew Jenkins
Flemming Kjær Jensen
MunSic Jeong
Orjan Johansen
Fredrik Johansson
Gregory K. Johnson
Simon Johnston
Thomas Jollans
Nicolas Joly
Evan Jones
Jeremy Jones
Richard Jones
Irmen de Jong
Lucas de Jonge
John Jorgensen
Jens B. Jorgensen
Sijin Joseph
Andreas Jung
Tattoo Mabonzo K.
Bob Kahn
Kurt B. Kaiser
Tamito Kajiyama
Peter van Kampen
Rafe Kaplan
Jacob Kaplan-Moss
Jan Kaliszewski
Arkady Koplyarov
Lou Kates
Hiroaki Kawai
Sebastien Keim
Ryan Kelly
Robert Kern
Randall Kern
Magnus Kessler
Lawrence Kesteloot
Vivek Khera
Akira Kitada
Mads Kiilerich
Taek Joo Kim
W. Trevor King
Paul Kippes
Steve Kirsch
Sebastian Kirsche
Ron Klatchko
Reid Kleckner
Bastian Kleineidam
Bob Kline
Matthias Klose
Kim Knapp
Lenny Kneler
Pat Knight
Greg Kochanski
Damon Kohler
Vlad Korolev
Joseph Koshy
Maksim Kozyarchuk
Stefan Krah
Bob Kras
Holger Krekel
Michael Kremer
Fabian Kreutz
Hannu Krosing
Andrej Krpic
Ivan Krstić
Andrew Kuchling
Vladimir Kushnir
Ross Lagerwall
Cameron Laird
Jean-Baptiste "Jiba" Lamy
Torsten Landschoff
Łukasz Langa
Tino Lange
Andrew Langmead
Detlef Lannert
Soren Larsen
Piers Lauder
Ben Laurie
Simon Law
Chris Lawrence
Brian Leair
James Lee
John J. Lee
Inyeol Lee
Thomas Lee
Christopher Lee
Tennessee Leeuwenburg
Luc Lefebvre
Vincent Legoll
Kip Lehman
Joerg Lehmann
Robert Lehmann
Luke Kenneth Casson Leighton
Marc-Andre Lemburg
John Lenton
Christopher Tur Lesniewski-Laas
Mark Levinson
William Lewis
Xuanji Li
Robert van Liere
Ross Light
Shawn Ligocki
Martin Ligr
Grant Limberg
Christopher Lindblad
Björn Lindqvist
Per Lindqvist
Eric Lindvall
Gregor Lingl
Nick Lockwood
Stephanie Lockwood
Anne Lord
Tom Loredo
Jason Lowe
Tony Lownds
Ray Loyzaga
Lukas Lueg
Loren Luke
Fredrik Lundh
Mark Lutz
Jim Lynch
Mikael Lyngvig
Martin von Löwis
Andrew I MacIntyre
Tim MacKenzie
Nick Maclaren
Don MacMillen
Steve Majewski
Grzegorz Makarewicz
David Malcolm
Ken Manheimer
Vladimir Marangozov
David Marek
Doug Marien
Alex Martelli
Anthony Martin
Owen Martin
Sébastien Martini
Roger Masse
Nick Mathewson
Graham Matthews
Dieter Maurer
Arnaud Mazin
Kirk McDonald
Chris McDonough
Greg McFarlane
Alan McIntyre
Michael McLay
Mark Mc Mahon
Gordon McMillan
Caolan McNamara
Andrew McNamara
Craig McPheeters
Lambert Meertens
Bill van Melle
Lucas Prado Melo
Ezio Melotti
Brian Merrell
Luke Mewburn
Mike Meyer
Steven Miale
Trent Mick
Stan Mihai
Aristotelis Mikropoulos
Damien Miller
Chad Miller
Jason V. Miller
Jay T. Miller
Roman Milner
Andrii V. Mishkovskyi
Dustin J. Mitchell
Dom Mitchell
Doug Moen
The Dragon De Monsyne
Skip Montanaro
Paul Moore
Derek Morr
James A Morrison
<<<<<<< HEAD
Pablo Mouzo
=======
Mher Movsisyan
>>>>>>> b8e59f77
Sjoerd Mullender
Sape Mullender
Michael Muller
Neil Muller
R. David Murray
Piotr Meyer
John Nagle
Takahiro Nakayama
Travers Naran
Charles-François Natali
Fredrik Nehr
Trent Nelson
Tony Nelson
Chad Netzer
Max Neunhöffer
George Neville-Neil
Johannes Nicolai
Samuel Nicolary
Gustavo Niemeyer
Oscar Nierstrasz
Hrvoje Niksic
Gregory Nofi
Jesse Noller
Bill Noon
Stefan Norberg
Tim Northover
Joe Norton
Neal Norwitz
Michal Nowikowski
Steffen Daode Nurpmeso
Nigel O'Brian
Kevin O'Connor
Tim O'Malley
Pascal Oberndoerfer
Jeffrey Ollie
Adam Olsen
Grant Olson
Piet van Oostrum
Jason Orendorff
Douglas Orr
Michele Orrù
Denis S. Otkidach
Michael Otteneder
R. M. Oudkerk
Russel Owen
Ondrej Palkovsky
Mike Pall
Todd R. Palmer
Juan David Ibáñez Palomar
Jan Palus
M. Papillon
Peter Parente
Alexandre Parenteau
Dan Parisien
Harri Pasanen
Randy Pausch
Samuele Pedroni
Marcel van der Peijl
Steven Pemberton
Santiago Peresón
Mark Perrego
Trevor Perrin
Gabriel de Perthuis
Tim Peters
Benjamin Peterson
Joe Peterson
Chris Petrilli
Bjorn Pettersen
Geoff Philbrick
Gavrie Philipson
Adrian Phillips
Christopher J. Phoenix
Neale Pickett
Jim St. Pierre
Dan Pierson
Martijn Pieters
Anand B. Pillai
François Pinard
Zach Pincus
Michael Piotrowski
Antoine Pitrou
Jean-François Piéronne
Guilherme Polo
Michael Pomraning
Iustin Pop
John Popplewell
Amrit Prem
Paul Prescod
Donovan Preston
Steve Purcell
Fernando Pérez
Eduardo Pérez
Pierre Quentel
Brian Quinlan
Anders Qvist
Burton Radons
Brodie Rao
Antti Rasinen
Sridhar Ratnakumar
Ysj Ray
Eric Raymond
Edward K. Ream
Chris Rebert
Marc Recht
John Redford
Terry Reedy
Steve Reeves
Lennart Regebro
Ofir Reichenberg
Sean Reifschneider
Michael P. Reilly
Bernhard Reiter
Steven Reiz
Roeland Rengelink
Tim Rice
Francesco Ricciardi
Jan Pieter Riegel
Armin Rigo
Nicholas Riley
Jean-Claude Rimbault
Juan M. Bello Rivas
Anthony Roach
Mark Roberts
Jim Robinson
Andy Robinson
Mark Roddy
Kevin Rodgers
Giampaolo Rodola
Mike Romberg
Armin Ronacher
Case Roole
Timothy Roscoe
Jim Roskind
Just van Rossum
Hugo van Rossum
Saskia van Rossum
Donald Wallace Rouse II
Liam Routt
Craig Rowland
Clinton Roy
Paul Rubin
Sam Ruby
Demur Rumed
Audun S. Runde
Rauli Ruohonen
Jeff Rush
Sam Rushing
Mark Russell
Nick Russo
Sébastien Sablé
Hajime Saitou
George Sakkis
Rich Salz
Kevin Samborn
Adrian Sampson
Ilya Sandler
Mark Sapiro
Ty Sarna
Ben Sayer
Andrew Schaaf
Michael Scharf
Andreas Schawo
Neil Schemenauer
David Scherer
Bob Schmertz
Gregor Schmid
Ralf Schmitt
Michael Schneider
Peter Schneider-Kamp
Arvin Schnell
Chad J. Schroeder
Sam Schulenburg
Stefan Schwarzer
Dietmar Schwertberger
Federico Schwindt
Steven Scott
Barry Scott
Nick Seidenman
Žiga Seilnach
Yury Selivanov
Fred Sells
Jiwon Seo
Roger D. Serwy
Jerry Seutter
Denis Severson
Ian Seyer
Ha Shao
Richard Shapiro
Bruce Sherwood
Alexander Shigin
Pete Shinners
Michael Shiplett
John W. Shipman
Joel Shprentz
Itamar Shtull-Trauring
Eric Siegerman
Paul Sijben
Kirill Simonov
Nathan Paul Simons
Janne Sinkkonen
George Sipe
J. Sipprell
Kragen Sitaker
Eric V. Smith
Christopher Smith
Gregory P. Smith
Rafal Smotrzyk
Dirk Soede
Paul Sokolovsky
Cody Somerville
Clay Spence
Per Spilling
Joshua Spoerri
Noah Spurrier
Nathan Srebro
RajGopal Srinivasan
Quentin Stafford-Fraser
Frank Stajano
Oliver Steele
Greg Stein
Chris Stern
Victor Stinner
Richard Stoakley
Peter Stoehr
Casper Stoel
Michael Stone
Ken Stox
Dan Stromberg
Daniel Stutzbach
Andreas Stührk
Pal Subbiah
Nathan Sullivan
Mark Summerfield
Hisao Suzuki
Andrew Svetlov
Kalle Svensson
Andrew Svetlov
Paul Swartz
Thenault Sylvain
Péter Szabó
Arfrever Frehtes Taifersar Arahesis
Neil Tallim
Geoff Talvola
Musashi Tamura
William Tanksley
Christian Tanzer
Steven Taschuk
Monty Taylor
Amy Taylor
Anatoly Techtonik
Mikhail Terekhov
Tobias Thelen
James Thomas
Robin Thomas
Jeremy Thurgood
Eric Tiedemann
July Tikhonov
Tracy Tims
Oren Tirosh
Jason Tishler
Christian Tismer
Frank J. Tobin
R Lindsay Todd
Bennett Todd
Matias Torchinsky
Sandro Tosi
Richard Townsend
Laurence Tratt
John Tromp
Jason Trowbridge
Anthony Tuininga
Stephen Turner
Theodore Turocy
Bill Tutt
Doobee R. Tzeck
Eren Türkay
Lionel Ulmer
Roger Upole
Daniel Urban
Michael Urman
Hector Urtubia
Andi Vajda
Case Van Horsen
Kyle VanderBeek
Andrew Vant
Atul Varma
Dmitry Vasiliev
Alexandre Vassalotti
Nadeem Vawda
Frank Vercruesse
Mike Verdone
Jaap Vermeulen
Nikita Vetoshkin
Al Vezza
Jacques A. Vidrine
John Viega
Kannan Vijayan
Kurt Vile
Norman Vine
Frank Visser
Niki W. Waibel
Wojtek Walczak
Charles Waldman
Richard Walker
Larry Wall
Kevin Walzer
Rodrigo Steinmuller Wanderley
Greg Ward
Barry Warsaw
Steve Waterbury
Bob Watson
David Watson
Aaron Watters
Henrik Weber
Corran Webster
Stefan Wehr
Zack Weinberg
Edward Welbourne
Cliff Wells
Rickard Westman
Jeff Wheeler
Christopher White
David White
Mats Wichmann
Truida Wiedijk
Felix Wiemann
Gerry Wiener
Frank Wierzbicki
Bryce "Zooko" Wilcox-O'Hearn
Jason Williams
John Williams
Sue Williams
Gerald S. Williams
Frank Willison
Greg V. Wilson
Jody Winston
Collin Winter
Dik Winter
Blake Winton
Jean-Claude Wippler
Frank Wierzbicki
Lars Wirzenius
John Wiseman
Chris Withers
Stefan Witzel
Irek Wlizlo
David Wolever
Klaus-Juergen Wolf
Dan Wolfe
Richard Wolff
Darren Worrall
Gordon Worley
Thomas Wouters
Heiko Wundram
Doug Wyatt
Florent Xicluna
Hirokazu Yamamoto
Ka-Ping Yee
Bob Yodlowski
Danny Yoo
George Yoshida
Masazumi Yoshikawa
Bernard Yue
Moshe Zadka
Milan Zamazal
Artur Zaprzala
Mike Zarnstorff
Siebren van der Zee
Yuxiao Zeng
Uwe Zessin
Kai Zhu
Tarek Ziadé
Peter Åstrand<|MERGE_RESOLUTION|>--- conflicted
+++ resolved
@@ -607,11 +607,8 @@
 Paul Moore
 Derek Morr
 James A Morrison
-<<<<<<< HEAD
 Pablo Mouzo
-=======
 Mher Movsisyan
->>>>>>> b8e59f77
 Sjoerd Mullender
 Sape Mullender
 Michael Muller
