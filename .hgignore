.gdb_history
.purify
.svn/
<<<<<<< HEAD
DS_Store
=======
.DS_Store
>>>>>>> 0fe236b7
Makefile$
Makefile.pre$
TAGS$
autom4te.cache$
^build/
^Doc/build/
buildno$
config.cache
config.log
config.status
config.status.lineno
db_home
platform$
pyconfig.h$
python$
python.exe$
python-config$
python-config.py$
reflog.txt$
tags$
Lib/plat-mac/errors.rsrc.df.rsrc
Doc/tools/sphinx/
Doc/tools/docutils/
Doc/tools/jinja/
Doc/tools/jinja2/
Doc/tools/pygments/
Misc/python.pc
Misc/python-config.sh$
Modules/Setup$
Modules/Setup.config
Modules/Setup.local
Modules/config.c
Modules/ld_so_aix$
Parser/pgen$
^core
^python-gdb.py
^python.exe-gdb.py
^pybuilddir.txt

syntax: glob
libpython*.a
libpython*.so*
*.swp
*.o
*.pyc
*.pyo
*.pyd
*.cover
*~
Lib/lib2to3/*.pickle
Lib/test/data/*
Misc/*.wpu
PC/python_nt*.h
PC/pythonnt_rc*.h
PC/*.obj
PC/*.exe
PC/*/*.exe
PC/*/*.exp
PC/*/*.lib
PC/*/*.bsc
PC/*/*.dll
PC/*/*.pdb
PC/*/*.user
PC/*/*.ncb
PC/*/*.suo
PC/*/Win32-temp-*
PC/*/x64-temp-*
PC/*/amd64
PCbuild/*.exe
PCbuild/*.dll
PCbuild/*.pdb
PCbuild/*.lib
PCbuild/*.exp
PCbuild/*.o
PCbuild/*.ncb
PCbuild/*.bsc
PCbuild/*.user
PCbuild/*.suo
PCbuild/*.*sdf
PCbuild/Win32-temp-*
PCbuild/x64-temp-*
PCbuild/amd64
BuildLog.htm
__pycache__
Modules/_freeze_importlib
Modules/_testembed
.coverage
coverage/
htmlcov/<|MERGE_RESOLUTION|>--- conflicted
+++ resolved
@@ -1,11 +1,7 @@
 .gdb_history
 .purify
 .svn/
-<<<<<<< HEAD
-DS_Store
-=======
 .DS_Store
->>>>>>> 0fe236b7
 Makefile$
 Makefile.pre$
 TAGS$
